# Copyright 2025 ReSim, Inc.
#
# Use of this source code is governed by an MIT-style
# license that can be found in the LICENSE file or at
# https://opensource.org/licenses/MIT.

load("@aspect_bazel_lib//lib:expand_template.bzl", "expand_template")
load("@resim_version//:defs.bzl", branch = "RESIM_BRANCH", version = "RESIM_VERSION")
load("@rules_oci//oci:defs.bzl", "oci_image", "oci_load", "oci_push")
load("@rules_pkg//pkg:tar.bzl", "pkg_tar")
load("@rules_resim//:defs.bzl", "resim_build", "resim_test_suite_run")

################################################################################
# Common

filegroup(
    name = "greeting",
    srcs = ["greeting.txt"],
)

################################################################################
# Simple (single container) build

sh_binary(
    name = "simple_build_entrypoint",
    srcs = ["simple_build_entrypoint.sh"],
    data = [":greeting"],
)

pkg_tar(
    name = "simple_build_entrypoint_layer",
    srcs = [
        ":simple_build_entrypoint",
    ],
    include_runfiles = True,
    strip_prefix = ".",
)

oci_image(
    name = "simple_build_image",
    base = "@alpine",
    entrypoint = ["./simple_build_entrypoint"],
    tars = [":simple_build_entrypoint_layer"],
    workdir = "/simple_build_entrypoint.runfiles/_main",
)

oci_load(
    name = "simple_build_load",
    image = ":simple_build_image",
    repo_tags = ["simple-build:latest"],
)

oci_push(
    name = "simple_build_push",
    image = ":simple_build_image",
    remote_tags = ["simple_build_{}".format(version)],
    repository = "public.ecr.aws/resim/core",
)

resim_build(
    name = "simple_build",
    branch = branch,
    description = "A simple build which greets the runner.",
    image_pushes = [
        ":simple_build_push",
    ],
    project = "ReSim One Project",
    resim_name = "Simple Build",
    system = "ReSim One System",
    version = version,
)

################################################################################
# Multi-container build

sh_binary(
    name = "multicontainer_build_entrypoint",
    srcs = ["multicontainer_build_entrypoint.sh"],
    data = [":greeting"],
)

pkg_tar(
    name = "multicontainer_build_entrypoint_layer",
    srcs = [
        ":multicontainer_build_entrypoint",
    ],
    include_runfiles = True,
    strip_prefix = ".",
)

# Sender image
oci_image(
    name = "multicontainer_build_sender_image",
    base = "@alpine",
    entrypoint = ["./multicontainer_build_entrypoint"],
    env = {"MCB_ROLE": "SENDER"},
    tars = [":multicontainer_build_entrypoint_layer"],
    workdir = "/multicontainer_build_entrypoint.runfiles/_main",
)

oci_load(
    name = "multicontainer_build_sender_load",
    image = ":multicontainer_build_sender_image",
    repo_tags = ["multicontainer-build-sender:latest"],
)

expand_template(
    name = "sender_tags",
    out = "_sender_tags.txt",
    stamp = 1,
    stamp_substitutions = {"0.0.0": "{{STABLE_RESIM_VERSION}}"},
    template = ["mcb_sender_0.0.0"],
)

oci_push(
    name = "multicontainer_build_sender_push",
    image = ":multicontainer_build_sender_image",
    remote_tags = ":sender_tags",
    repository = "public.ecr.aws/resim/core",
)

# Receiver image
oci_image(
    name = "multicontainer_build_receiver_image",
    base = "@alpine",
    entrypoint = ["./multicontainer_build_entrypoint"],
    env = {"MCB_ROLE": "RECEIVER"},
    tars = [":multicontainer_build_entrypoint_layer"],
    workdir = "/multicontainer_build_entrypoint.runfiles/_main",
)

oci_load(
    name = "multicontainer_build_receiver_load",
    image = ":multicontainer_build_receiver_image",
    repo_tags = ["multicontainer-build-receiver:latest"],
)

expand_template(
    name = "receiver_tags",
    out = "_receiver_tags.txt",
    stamp = 1,
    stamp_substitutions = {"0.0.0": "{{STABLE_RESIM_VERSION}}"},
    template = ["mcb_receiver_0.0.0"],
)

oci_push(
    name = "multicontainer_build_receiver_push",
    image = ":multicontainer_build_receiver_image",
    remote_tags = ":receiver_tags",
    repository = "public.ecr.aws/resim/core",
)

resim_build(
    name = "mcb_build",
    build_spec = "docker-compose.yml",
    build_spec_env = {
        "RESIM_VERSION": version,
    },
    data = [
        "docker-compose.base.yml",
    ],
    description = "A simple multicontainer build which greets the runner.",
    image_pushes = [
        ":multicontainer_build_receiver_push",
        ":multicontainer_build_sender_push",
    ],
    project = "ReSim One Project",
    resim_name = "Simple MCB Build",
    system = "ReSim One System",
<<<<<<< HEAD
=======
    version = version,
)

resim_test_suite_run(
    name = "mcb_build_run",
    allowable_failure_percent = 70,
    resim_build = ":mcb_build",
    test_suite = "ReSim Test Suite",
>>>>>>> 2e6db8ad
)<|MERGE_RESOLUTION|>--- conflicted
+++ resolved
@@ -167,9 +167,6 @@
     project = "ReSim One Project",
     resim_name = "Simple MCB Build",
     system = "ReSim One System",
-<<<<<<< HEAD
-=======
-    version = version,
 )
 
 resim_test_suite_run(
@@ -177,5 +174,4 @@
     allowable_failure_percent = 70,
     resim_build = ":mcb_build",
     test_suite = "ReSim Test Suite",
->>>>>>> 2e6db8ad
 )