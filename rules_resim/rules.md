<!-- Generated with Stardoc: http://skydoc.bazel.build -->

# ReSim Rules

These rules are designed to make it easy to create and run ReSim builds based on oci images created
and pushed via `rules_oci`. For instance, if you have an oci image you push with `rules_oci` like
so:

```
load("@rules_oci//oci:defs.bzl", "oci_push")

# ...

oci_push(
    name = "simple_build_push",
    image = ":simple_build_image",
    remote_tags = ["simple_build_{}".format(version)],
    repository = "public.ecr.aws/resim/core",
)
```

Then you can create a runnable target to create a single-container ReSim build for you like so:

```
resim_build(
    name = "simple_build",
    branch = branch,
    description = "A simple build which greets the runner.",
    image_pushes = [
        ":simple_build_push",
    ],
    project = "My Project Name",
    resim_name = "My Build Name",
    system = "My System Name,
    version = version,
)
```

This target will automatically create a resim build based off the image and (first) remote tag
configured in the `oci_push()` target. Builds can also be created for multicontainer builds with a
docker compose input. See [here](https://docs.resim.ai/guides/multi-container-builds/) for more
details on multi-container builds.

<<<<<<< HEAD
In order to utilize automatic git version and branch inference, you can set up a workspace status
command in your repo like so:

1. Add a `workspace_status.sh` script like so:
```
cat <<EOF
STABLE_RESIM_VERSION $(git rev-parse HEAD)
STABLE_RESIM_BRANCH $(git rev-parse --abbrev-ref HEAD)
EOF
```
2. Add the following to your `.bazelrc`:
```
build --workspace_status_command=$(pwd)/workspace_status.sh
```
Once this is complete, the `resim_build()` rule will infer the version and branch automatically and
utilize them for your resim build. See [here](https://bazel.build/docs/user-manual#workspace-status)
for more details.
=======
Once you have a build, you can also run it against an existing resim test suite by defining a target
with the `resim_test_suite_run()` rule:

```
resim_test_suite_run(
    name = "simple_build_run",
    resim_build = ":simple_build",
    test_suite = "ReSim Test Suite",
)
```

The project is inferred from the build, and some other batch parameters
(e.g. `allowable_failure_percent` and `pool_labels`) are also configurable. With this, one can build
the images, push them, register them as a build with ReSim, and run them against a test suite with a
single comand:

```
bazel run //:simple_build_run # -- --other --flags --to --pass --to --the --resim --cli
```
>>>>>>> 2e6db8ad

<a id="resim_build"></a>

## resim_build

<pre>
load("@rules_resim//:defs.bzl", "resim_build")

resim_build(<a href="#resim_build-name">name</a>, <a href="#resim_build-data">data</a>, <a href="#resim_build-auto_create_branch">auto_create_branch</a>, <a href="#resim_build-branch">branch</a>, <a href="#resim_build-build_spec">build_spec</a>, <a href="#resim_build-build_spec_env">build_spec_env</a>, <a href="#resim_build-description">description</a>,
            <a href="#resim_build-image_pushes">image_pushes</a>, <a href="#resim_build-project">project</a>, <a href="#resim_build-resim_name">resim_name</a>, <a href="#resim_build-system">system</a>, <a href="#resim_build-version">version</a>)
</pre>

<<<<<<< HEAD
This rule creates a single or multi-container ReSim build when run. By default, version
and branch information is gleaned from a workspace status command (through the
`STABLE_RESIM_VERSION` and `STABLE_RESIM_BRANCH` variables) if it is employed. Otherwise, these
values can be overridden using the attributes of this rule. If neither is employed, this target will
fail to build.
=======
A rule for creating ReSim builds easily

This rule is designed to facilitate the creation of ReSim single-container and multi-container resim builds.
>>>>>>> 2e6db8ad

**ATTRIBUTES**


| Name  | Description | Type | Mandatory | Default |
| :------------- | :------------- | :------------- | :------------- | :------------- |
| <a id="resim_build-name"></a>name |  A unique name for this target.   | <a href="https://bazel.build/concepts/labels#target-names">Name</a> | required |  |
| <a id="resim_build-data"></a>data |  List of data runfiles   | <a href="https://bazel.build/concepts/labels">List of labels</a> | optional |  `[]`  |
| <a id="resim_build-auto_create_branch"></a>auto_create_branch |  Whether to automatically create branch if it doesn't exist   | Boolean | optional |  `True`  |
| <a id="resim_build-branch"></a>branch |  The name or ID of the branch to nest the build in, usually the associated git branch. Will override workspace status setting as described above.   | String | optional |  `""`  |
| <a id="resim_build-build_spec"></a>build_spec |  Paths to main compose file (may use extends)   | <a href="https://bazel.build/concepts/labels">Label</a> | optional |  `None`  |
| <a id="resim_build-build_spec_env"></a>build_spec_env |  Environment variables to set for the build_spec   | <a href="https://bazel.build/rules/lib/dict">Dictionary: String -> String</a> | optional |  `{}`  |
| <a id="resim_build-description"></a>description |  The description of the build, often a commit message (can include markdown). For backwards compatibility reasons, if name is omitted, the description will be used   | String | required |  |
| <a id="resim_build-image_pushes"></a>image_pushes |  List of oci image pushes   | <a href="https://bazel.build/concepts/labels">List of labels</a> | optional |  `[]`  |
| <a id="resim_build-project"></a>project |  The name or ID of the project to create the build in   | String | required |  |
| <a id="resim_build-resim_name"></a>resim_name |  The name of the build   | String | optional |  `""`  |
| <a id="resim_build-system"></a>system |  The name or ID of the system the build is an instance of   | String | required |  |
| <a id="resim_build-version"></a>version |  The version of the build image, usually a commit ID. Will override workspace status stting as described above.   | String | optional |  `""`  |


<a id="resim_test_suite_run"></a>

## resim_test_suite_run

<pre>
load("@rules_resim//:defs.bzl", "resim_test_suite_run")

resim_test_suite_run(<a href="#resim_test_suite_run-name">name</a>, <a href="#resim_test_suite_run-allowable_failure_percent">allowable_failure_percent</a>, <a href="#resim_test_suite_run-pool_labels">pool_labels</a>, <a href="#resim_test_suite_run-resim_build">resim_build</a>, <a href="#resim_test_suite_run-test_suite">test_suite</a>)
</pre>

A rule for running ReSim test suites easily

This rule is designed to facilitate the running of ReSim test suites with a build created by the
resim_build() rule. The label for the resim_build() target is passed to this rule to create a target
which runs the test suite.

**ATTRIBUTES**


| Name  | Description | Type | Mandatory | Default |
| :------------- | :------------- | :------------- | :------------- | :------------- |
| <a id="resim_test_suite_run-name"></a>name |  A unique name for this target.   | <a href="https://bazel.build/concepts/labels#target-names">Name</a> | required |  |
| <a id="resim_test_suite_run-allowable_failure_percent"></a>allowable_failure_percent |  An optional percentage (0-100) that determines the maximum percentage of tests that can have an execution error and have aggregate metrics be computed and consider the batch successfully completed. If not supplied, ReSim defaults to 0, which means that the batch will only be considered successful if all tests complete successfully.   | Integer | optional |  `0`  |
| <a id="resim_test_suite_run-pool_labels"></a>pool_labels |  Pool labels to determine where to run this test suite. Pool labels are interpreted as a logical AND.   | List of strings | optional |  `[]`  |
| <a id="resim_test_suite_run-resim_build"></a>resim_build |  A resim build rule to run a test suite on.   | <a href="https://bazel.build/concepts/labels">Label</a> | required |  |
| <a id="resim_test_suite_run-test_suite"></a>test_suite |  The name or ID of the test suite to run.   | String | required |  |

<|MERGE_RESOLUTION|>--- conflicted
+++ resolved
@@ -41,7 +41,6 @@
 docker compose input. See [here](https://docs.resim.ai/guides/multi-container-builds/) for more
 details on multi-container builds.
 
-<<<<<<< HEAD
 In order to utilize automatic git version and branch inference, you can set up a workspace status
 command in your repo like so:
 
@@ -56,10 +55,10 @@
 ```
 build --workspace_status_command=$(pwd)/workspace_status.sh
 ```
-Once this is complete, the `resim_build()` rule will infer the version and branch automatically and
-utilize them for your resim build. See [here](https://bazel.build/docs/user-manual#workspace-status)
-for more details.
-=======
+With this setting in place the `resim_build()` rule will infer the version and branch automatically
+and utilize them for your resim build. See
+[here](https://bazel.build/docs/user-manual#workspace-status) for more details.
+
 Once you have a build, you can also run it against an existing resim test suite by defining a target
 with the `resim_test_suite_run()` rule:
 
@@ -79,7 +78,6 @@
 ```
 bazel run //:simple_build_run # -- --other --flags --to --pass --to --the --resim --cli
 ```
->>>>>>> 2e6db8ad
 
 <a id="resim_build"></a>
 
@@ -92,17 +90,11 @@
             <a href="#resim_build-image_pushes">image_pushes</a>, <a href="#resim_build-project">project</a>, <a href="#resim_build-resim_name">resim_name</a>, <a href="#resim_build-system">system</a>, <a href="#resim_build-version">version</a>)
 </pre>
 
-<<<<<<< HEAD
 This rule creates a single or multi-container ReSim build when run. By default, version
 and branch information is gleaned from a workspace status command (through the
 `STABLE_RESIM_VERSION` and `STABLE_RESIM_BRANCH` variables) if it is employed. Otherwise, these
 values can be overridden using the attributes of this rule. If neither is employed, this target will
 fail to build.
-=======
-A rule for creating ReSim builds easily
-
-This rule is designed to facilitate the creation of ReSim single-container and multi-container resim builds.
->>>>>>> 2e6db8ad
 
 **ATTRIBUTES**
 
