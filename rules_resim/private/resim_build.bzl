# Copyright 2025 ReSim, Inc.
#
# Use of this source code is governed by an MIT-style
# license that can be found in the LICENSE file or at
# https://opensource.org/licenses/MIT.

"""A rule for creating resim builds."""

load("@resim_cli//:defs.bzl", "RESIM_CLI_VERSION")
load(":cli.bzl", "version_to_tuple")

ImagePushInfo = provider(
    "A provider to help us get repo information from oci_push() targets",
    fields = {
        "remote_tags": "The image remote tags (list of strings)",
        "repository": "The image repository name (string)",
    },
)

ReSimBuildInfo = provider(
    doc = "Carries project information from build rules to other rules",
    fields = {
        "project": "The name or ID of the project for this build",
    },
)

def _get_image_uri_aspect_impl(_target, ctx):
    repo = getattr(ctx.rule.attr, "repository", None)
    tags = getattr(ctx.rule.attr, "remote_tags", [])
    return [ImagePushInfo(
        repository = repo,
        remote_tags = tags,
    )]

get_image_uri_aspect = aspect(
    implementation = _get_image_uri_aspect_impl,
)

def _get_image_uri(image_push):
    if ImagePushInfo not in image_push:
        fail("Could not determine push info for target: %s" % image_push.label)

    info = image_push[ImagePushInfo]

    tag_file_list = info.remote_tags.files.to_list()
    if len(tag_file_list) == 0:
        fail("Could not determine push info for target: %s" % image_push.label)

    return info.repository, tag_file_list[0]

def _resim_build_impl(ctx):
    _, minor, _ = version_to_tuple(RESIM_CLI_VERSION)
    if minor < 19:
        fail("Unsupported CLI version for rule: {}".format(RESIM_CLI_VERSION))

    version_file = ctx.actions.declare_file(ctx.label.name + "_version.txt")
    branch_file = ctx.actions.declare_file(ctx.label.name + "_branch.txt")
    ctx.actions.run(
        inputs = [ctx.info_file],
        outputs = [version_file, branch_file],
        mnemonic = "ResolveVersion",
        executable = ctx.executable._version_resolver,
        env = {
            "BRANCH_FILE_PATH": branch_file.path,
            "RESIM_BRANCH": ctx.attr.branch,
            "RESIM_VERSION": ctx.attr.version,
            "STAMP_FILE_PATH": ctx.info_file.path,
            "VERSION_FILE_PATH": version_file.path,
        },
    )

    out = ctx.actions.declare_file(ctx.label.name + ".sh")
    runfiles = ctx.runfiles(files = [out, version_file, branch_file, ctx.executable._resim_cli])
    runfiles = runfiles.merge(ctx.runfiles(transitive_files = depset(ctx.files.data)))

    push_cmds = []
    for image_push in ctx.attr.image_pushes:
        info = image_push[DefaultInfo]
        if hasattr(info, "default_runfiles"):
            runfiles = runfiles.merge(info.default_runfiles)
        if hasattr(info, "runfiles"):
            runfiles = runfiles.merge(info.runfiles)

        push_cmds.append("./" + image_push[DefaultInfo].files_to_run.executable.short_path)

    if ctx.attr.build_spec == None:
        if len(ctx.attr.image_pushes) > 1:
            fail("More than one image push provided for non mcb")

        repository, tagfile = _get_image_uri(ctx.attr.image_pushes[0])
        tagfile_path = tagfile.short_path
        ctx.actions.expand_template(
            output = out,
            template = ctx.file._wrapper_template,
            substitutions = {
                "%{AUTO_CREATE_BRANCH}": str(ctx.attr.auto_create_branch).lower(),
                "%{BRANCH_FILE}": branch_file.short_path,
                "%{DESCRIPTION}": ctx.attr.description,
                "%{PROJECT}": ctx.attr.project,
                "%{PUSH_CMDS}": "\n".join(push_cmds),
                "%{REPOSITORY}": repository,
                "%{RESIM_CLI}": ctx.executable._resim_cli.short_path,
                "%{RESIM_NAME}": ctx.attr.resim_name if ctx.attr.resim_name else ctx.attr.name,
                "%{SYSTEM}": ctx.attr.system,
                "%{TAGFILE_PATH}": tagfile_path,
                "%{VERSION_FILE}": version_file.short_path,
            },
            is_executable = True,
        )
    else:
        env_file = ctx.actions.declare_file(ctx.label.name + ".env")
        env_lines = ["%s=%s" % (k, v) for k, v in ctx.attr.build_spec_env.items()]
        ctx.actions.write(
            output = env_file,
            content = "\n".join(env_lines) + "\n",
        )

        runfiles = runfiles.merge(ctx.runfiles(files = [ctx.file.build_spec, env_file]))

        ctx.actions.expand_template(
            output = out,
            template = ctx.file._wrapper_mcb_template,
            substitutions = {
                "%{AUTO_CREATE_BRANCH}": str(ctx.attr.auto_create_branch).lower(),
                "%{BRANCH_FILE}": branch_file.short_path,
                "%{BUILD_SPEC}": ctx.file.build_spec.short_path,
                "%{DESCRIPTION}": ctx.attr.description,
                "%{ENV_FILE_PATH}": env_file.short_path,
                "%{PROJECT}": ctx.attr.project,
                "%{PUSH_CMDS}": "\n".join(push_cmds),
                "%{RESIM_CLI}": ctx.executable._resim_cli.short_path,
                "%{RESIM_NAME}": ctx.attr.resim_name if ctx.attr.resim_name else ctx.attr.name,
                "%{SYSTEM}": ctx.attr.system,
                "%{VERSION_FILE}": version_file.short_path,
            },
            is_executable = True,
        )
<<<<<<< HEAD
    return [DefaultInfo(files = depset([out, version_file, branch_file]), runfiles = runfiles, executable = out)]
=======
    return [DefaultInfo(files = depset([out]), runfiles = runfiles, executable = out), ReSimBuildInfo(project = ctx.attr.project)]
>>>>>>> 2e6db8ad

resim_build = rule(
    implementation = _resim_build_impl,
    attrs = {
        "auto_create_branch": attr.bool(
            default = True,
            doc = "Whether to automatically create branch if it doesn't exist",
        ),
        "branch": attr.string(
            default = "",
            doc = "The name or ID of the branch to nest the build in, usually the associated git branch. Will override workspace status setting as described above.",
        ),
        "build_spec": attr.label(
            allow_single_file = True,
            doc = "Paths to main compose file (may use extends)",
        ),
        "build_spec_env": attr.string_dict(
            doc = "Environment variables to set for the build_spec",
        ),
        "data": attr.label_list(
            allow_files = True,
            doc = "List of data runfiles",
        ),
        "description": attr.string(
            mandatory = True,
            doc = "The description of the build, often a commit message (can include markdown). For backwards compatibility reasons, if name is omitted, the description will be used",
        ),
        "image_pushes": attr.label_list(
            allow_files = False,
            doc = "List of oci image pushes",
            aspects = [get_image_uri_aspect],
        ),
        "project": attr.string(
            mandatory = True,
            doc = "The name or ID of the project to create the build in",
        ),
        "resim_name": attr.string(
            doc = "The name of the build",
        ),
        "system": attr.string(
            mandatory = True,
            doc = "The name or ID of the system the build is an instance of",
        ),
        "version": attr.string(
            default = "",
            doc = "The version of the build image, usually a commit ID. Will override workspace status stting as described above.",
        ),
        "_resim_cli": attr.label(
            allow_single_file = True,
            executable = True,
            default = "@resim_cli//:resim",
            cfg = "target",
        ),
        "_version_resolver": attr.label(
            executable = True,
            default = ":version_resolver",
            cfg = "exec",  # Run during the build
        ),
        "_wrapper_mcb_template": attr.label(
            allow_single_file = True,
            default = ":wrapper_mcb.sh.tpl",
        ),
        "_wrapper_template": attr.label(
            allow_single_file = True,
            default = ":wrapper.sh.tpl",
        ),
    },
    executable = True,
<<<<<<< HEAD
    doc = """This rule creates a single or multi-container ReSim build when run. By default, version
and branch information is gleaned from a workspace status command (through the
`STABLE_RESIM_VERSION` and `STABLE_RESIM_BRANCH` variables) if it is employed. Otherwise, these
values can be overridden using the attributes of this rule. If neither is employed, this target will
fail to build.""",
=======
    doc = """A rule for creating ReSim builds easily

This rule is designed to facilitate the creation of ReSim single-container and multi-container resim builds.""",
>>>>>>> 2e6db8ad
)<|MERGE_RESOLUTION|>--- conflicted
+++ resolved
@@ -135,11 +135,7 @@
             },
             is_executable = True,
         )
-<<<<<<< HEAD
-    return [DefaultInfo(files = depset([out, version_file, branch_file]), runfiles = runfiles, executable = out)]
-=======
-    return [DefaultInfo(files = depset([out]), runfiles = runfiles, executable = out), ReSimBuildInfo(project = ctx.attr.project)]
->>>>>>> 2e6db8ad
+    return [DefaultInfo(files = depset([out, version_file, branch_file]), runfiles = runfiles, executable = out), ReSimBuildInfo(project = ctx.attr.project)]
 
 resim_build = rule(
     implementation = _resim_build_impl,
@@ -208,15 +204,9 @@
         ),
     },
     executable = True,
-<<<<<<< HEAD
     doc = """This rule creates a single or multi-container ReSim build when run. By default, version
 and branch information is gleaned from a workspace status command (through the
 `STABLE_RESIM_VERSION` and `STABLE_RESIM_BRANCH` variables) if it is employed. Otherwise, these
 values can be overridden using the attributes of this rule. If neither is employed, this target will
 fail to build.""",
-=======
-    doc = """A rule for creating ReSim builds easily
-
-This rule is designed to facilitate the creation of ReSim single-container and multi-container resim builds.""",
->>>>>>> 2e6db8ad
 )