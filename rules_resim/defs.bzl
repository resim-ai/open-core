# Copyright 2025 ReSim, Inc.
#
# Use of this source code is governed by an MIT-style
# license that can be found in the LICENSE file or at
# https://opensource.org/licenses/MIT.

"""
# ReSim Rules

These rules are designed to make it easy to create and run ReSim builds based on oci images created
and pushed via `rules_oci`. For instance, if you have an oci image you push with `rules_oci` like
so:

```
load("@rules_oci//oci:defs.bzl", "oci_push")

# ...

oci_push(
    name = "simple_build_push",
    image = ":simple_build_image",
    remote_tags = ["simple_build_{}".format(version)],
    repository = "public.ecr.aws/resim/core",
)
```

Then you can create a runnable target to create a single-container ReSim build for you like so:

```
resim_build(
    name = "simple_build",
    branch = branch,
    description = "A simple build which greets the runner.",
    image_pushes = [
        ":simple_build_push",
    ],
    project = "My Project Name",
    resim_name = "My Build Name",
    system = "My System Name,
    version = version,
)
```

This target will automatically create a resim build based off the image and (first) remote tag
configured in the `oci_push()` target. Builds can also be created for multicontainer builds with a
docker compose input. See [here](https://docs.resim.ai/guides/multi-container-builds/) for more
details on multi-container builds.

<<<<<<< HEAD
In order to utilize automatic git version and branch inference, you can set up a workspace status
command in your repo like so:

1. Add a `workspace_status.sh` script like so:
```
cat <<EOF
STABLE_RESIM_VERSION $(git rev-parse HEAD)
STABLE_RESIM_BRANCH $(git rev-parse --abbrev-ref HEAD)
EOF
```
2. Add the following to your `.bazelrc`:
```
build --workspace_status_command=$(pwd)/workspace_status.sh
```
Once this is complete, the `resim_build()` rule will infer the version and branch automatically and
utilize them for your resim build. See [here](https://bazel.build/docs/user-manual#workspace-status)
for more details."""
=======
Once you have a build, you can also run it against an existing resim test suite by defining a target
with the `resim_test_suite_run()` rule:

```
resim_test_suite_run(
    name = "simple_build_run",
    resim_build = ":simple_build",
    test_suite = "ReSim Test Suite",
)
```

The project is inferred from the build, and some other batch parameters
(e.g. `allowable_failure_percent` and `pool_labels`) are also configurable. With this, one can build
the images, push them, register them as a build with ReSim, and run them against a test suite with a
single comand:

```
bazel run //:simple_build_run # -- --other --flags --to --pass --to --the --resim --cli
```
"""
>>>>>>> 2e6db8ad

load("@rules_resim//private:resim_build.bzl", _resim_build = "resim_build")
load("@rules_resim//private:resim_test_suite.bzl", _resim_test_suite_run = "resim_test_suite_run")

resim_build = _resim_build
resim_test_suite_run = _resim_test_suite_run<|MERGE_RESOLUTION|>--- conflicted
+++ resolved
@@ -46,7 +46,6 @@
 docker compose input. See [here](https://docs.resim.ai/guides/multi-container-builds/) for more
 details on multi-container builds.
 
-<<<<<<< HEAD
 In order to utilize automatic git version and branch inference, you can set up a workspace status
 command in your repo like so:
 
@@ -61,10 +60,10 @@
 ```
 build --workspace_status_command=$(pwd)/workspace_status.sh
 ```
-Once this is complete, the `resim_build()` rule will infer the version and branch automatically and
-utilize them for your resim build. See [here](https://bazel.build/docs/user-manual#workspace-status)
-for more details."""
-=======
+With this setting in place the `resim_build()` rule will infer the version and branch automatically
+and utilize them for your resim build. See
+[here](https://bazel.build/docs/user-manual#workspace-status) for more details.
+
 Once you have a build, you can also run it against an existing resim test suite by defining a target
 with the `resim_test_suite_run()` rule:
 
@@ -85,7 +84,6 @@
 bazel run //:simple_build_run # -- --other --flags --to --pass --to --the --resim --cli
 ```
 """
->>>>>>> 2e6db8ad
 
 load("@rules_resim//private:resim_build.bzl", _resim_build = "resim_build")
 load("@rules_resim//private:resim_test_suite.bzl", _resim_test_suite_run = "resim_test_suite_run")
