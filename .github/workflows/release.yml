name: Draft Release
on:
  workflow_dispatch:
    inputs:
      tag:
        type: string
        description: "Release Tag"
jobs:
  draft-release:
    name: Draft Release
    runs-on: ubuntu-20.04
    container:
      image: public.ecr.aws/resim/core:latest
    steps:
      - name: Checkout
        uses: actions/checkout@v3
        with:
          token: ${{ secrets.GITHUB_TOKEN }}

      - name: Workaround for Custom Docker Image
        # Trunk makes use of git and we will get permissions issues (i.e.
        # detected dubious ownership) if we don't make the repo a safe
        # directory.
        run: git config --global --add safe.directory /__w/open-core/open-core

      - name: Check tag availability
        if: "${{ github.event.inputs.tag != '' }}"
        env:
          RESIM_VERSION: ${{ github.event.inputs.tag }}
        run: ./.github/workflows/check_tags_available.sh

      - name: Cache Bazel
        uses: actions/cache@v3
        with:
          path: |
            ~/.cache/bazel
          key: ${{ runner.os }}-bazel-${{ hashFiles('.bazelversion', '.bazelrc', 'WORKSPACE') }}
          restore-keys: |
            ${{ runner.os }}-bazel-

      - name: Build `compile_commands.json` database
        run: bazel run @hedron_compile_commands//:refresh_all


      - name: Generate Coverage Report
        run: bazel coverage ... --combined_report=lcov --java_runtime_version=remotejdk_11 --nocache_test_results --test_tag_filters="-integration"

      - uses: codecov/codecov-action@v3
        with:
          token: ${{ secrets.CODECOV_TOKEN }}

      - name: Trunk Check
        uses: trunk-io/trunk-action@v1

      - name: Build Go Bindings
        if: "${{ github.event.inputs.tag != '' }}"
        env:
          RESIM_VERSION: ${{ github.event.inputs.tag }}
        run: |
          git config --global user.name 'Michael Bauer'
          git config --global user.email 'michael@resim.ai'
          ./.github/workflows/add_go_bindings.sh

      - name: Clean Old Artifacts
        run: rm -rf ./bazel-bin/pkg/*

      - name: Build Metrics Tools
        run: bazel build //resim/metrics:resim_metrics_tools

<<<<<<< HEAD
=======
      - name: Build Aarch64 Wheel
        id: build_aarch64_wheel
        env:
          RESIM_VERSION: ${{ github.event.inputs.tag }}
          OUTPUT_BASE: "~/.cache/cross_output" # Purposefully avoids the cache
        run: |
          bazel --output_base $OUTPUT_BASE \
            build --platforms //:aarch64_linux //pkg:resim_wheel \
              --repo_env="RESIM_VERSION=$RESIM_VERSION"
          OUTPATH=$(bazel --output_base $OUTPUT_BASE info output_path)
          WHEELPATH=$OUTPATH/../$(bazel --output_base $OUTPUT_BASE \
            cquery --platforms //:aarch64_linux //pkg:resim_wheel \
              --repo_env="RESIM_VERSION=$RESIM_VERSION" \
              --output files)
          echo "path=$(realpath $WHEELPATH)" >> $GITHUB_OUTPUT

>>>>>>> d6a0dc64
      - name: Build Wheels
        id: build_wheel
        env:
          RESIM_VERSION: ${{ github.event.inputs.tag }}
        run: |
          bazel build //pkg/... --repo_env="RESIM_VERSION=$RESIM_VERSION"
          OUTPATH=$(bazel info output_path)
          WHEELPATH=$OUTPATH/../$(bazel cquery //pkg:resim_wheel \
              --repo_env="RESIM_VERSION=$RESIM_VERSION" \
              --output files)
          echo "path=$(realpath $WHEELPATH)" >> $GITHUB_OUTPUT

      - name: Draft Release
        if: "${{ github.event.inputs.tag != '' }}"
        uses: ncipollo/release-action@v1
        with:
          artifacts: "bazel-bin/resim/metrics/resim_metrics_tools.tar.gz,bazel-bin/pkg/*.whl"
<<<<<<< HEAD
          generateReleaseNotes: true
          tag: ${{ github.event.inputs.tag }}
=======
          tag: ${{ github.event.inputs.tag }}

        # We manually release the wheels in this way because we are releasing for different
        # platforms, which is hard to do using the built in publish rules in rules_python
      - name: Publish Wheels
        env:
          AARCH64_WHEEL: ${{ steps.build_aarch64_wheel.outputs.path }}
          X86_64_WHEEL: ${{ steps.build_wheel.outputs.path }}
          PYPI_TOKEN: ${{ secrets.PYPI_TOKEN }}
        run: |
          bazel run //pkg:twine upload $X86_64_WHEEL -- -u __token__ -p $PYPI_TOKEN --skip-existing
          bazel run //pkg:twine upload $AARCH64_WHEEL -- -u __token__ -p $PYPI_TOKEN --skip-existing
>>>>>>> d6a0dc64
<|MERGE_RESOLUTION|>--- conflicted
+++ resolved
@@ -67,8 +67,6 @@
       - name: Build Metrics Tools
         run: bazel build //resim/metrics:resim_metrics_tools
 
-<<<<<<< HEAD
-=======
       - name: Build Aarch64 Wheel
         id: build_aarch64_wheel
         env:
@@ -85,7 +83,6 @@
               --output files)
           echo "path=$(realpath $WHEELPATH)" >> $GITHUB_OUTPUT
 
->>>>>>> d6a0dc64
       - name: Build Wheels
         id: build_wheel
         env:
@@ -103,10 +100,7 @@
         uses: ncipollo/release-action@v1
         with:
           artifacts: "bazel-bin/resim/metrics/resim_metrics_tools.tar.gz,bazel-bin/pkg/*.whl"
-<<<<<<< HEAD
           generateReleaseNotes: true
-          tag: ${{ github.event.inputs.tag }}
-=======
           tag: ${{ github.event.inputs.tag }}
 
         # We manually release the wheels in this way because we are releasing for different
@@ -118,5 +112,4 @@
           PYPI_TOKEN: ${{ secrets.PYPI_TOKEN }}
         run: |
           bazel run //pkg:twine upload $X86_64_WHEEL -- -u __token__ -p $PYPI_TOKEN --skip-existing
-          bazel run //pkg:twine upload $AARCH64_WHEEL -- -u __token__ -p $PYPI_TOKEN --skip-existing
->>>>>>> d6a0dc64
+          bazel run //pkg:twine upload $AARCH64_WHEEL -- -u __token__ -p $PYPI_TOKEN --skip-existing