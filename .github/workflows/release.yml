--- conflicted
+++ resolved
@@ -45,21 +45,13 @@
 
       - name: Build Metrics Tools
         run: bazel build //resim/metrics:resim_metrics_tools
-<<<<<<< HEAD
    
       - name: Build Wheels
         run: bazel build //pkg/...
-=======
->>>>>>> 139c1738
 
       - name: Draft Release 
         if: "${{ github.event.inputs.tag != '' }}"
         uses: ncipollo/release-action@v1
-        with:
-<<<<<<< HEAD
           artifacts: "bazel-bin/resim/metrics/resim_metrics_tools.tar.gz,bazel-bin/pkg/*.whl"
-=======
-          artifacts: "bazel-bin/resim/metrics/resim_metrics_tools.tar.gz"
->>>>>>> 139c1738
           draft: true
           tag: ${{ github.event.inputs.tag }}