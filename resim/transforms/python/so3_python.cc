// Copyright 2023 ReSim, Inc.
//
// Use of this source code is governed by an MIT-style
// license that can be found in the LICENSE file or at
// https://opensource.org/licenses/MIT.

#include <pybind11/eigen.h>
#include <pybind11/operators.h>
#include <pybind11/pybind11.h>

#include <Eigen/Dense>

#include "resim/transforms/so3.hh"

namespace resim::transforms {
namespace py = pybind11;

// A simple pybinding of SO3
// TODO(mikebauer) Add frames
PYBIND11_MODULE(so3_python, m) {
  py::module_::import("resim.transforms.python.quaternion");
<<<<<<< HEAD
=======

>>>>>>> de964b2c
  py::class_<SO3>(m, "SO3")
      .def_readonly_static("DIMS", &SO3::DIMS)
      .def_readonly_static("DOF", &SO3::DOF)
      .def(py::init<>())
      .def(py::init<const Eigen::Quaterniond &>(), py::arg("quaternion"))
      .def("identity", &SO3::identity<>)
      .def(py::self * py::self)
      .def(py::self * Eigen::Vector3d())
      .def(
          "rotate",
          py::overload_cast<const Eigen::Vector3d &>(&SO3::rotate, py::const_),
          py::arg("source_vector"))
      .def("inverse", &SO3::inverse)
      .def(
          "interp",
          py::overload_cast<double>(&SO3::interp, py::const_),
          py::arg("fraction"))
      .def("exp", &SO3::exp<>)
      .def("log", &SO3::log)
      .def(
          "is_approx",
          &SO3::is_approx,
          py::arg("other"),
          py::arg("precision") = math::DEFAULT_PRECISION)
      .def("rotation_matrix", &SO3::rotation_matrix)
      .def("quaternion", &SO3::quaternion);
}

}  // namespace resim::transforms<|MERGE_RESOLUTION|>--- conflicted
+++ resolved
@@ -19,10 +19,7 @@
 // TODO(mikebauer) Add frames
 PYBIND11_MODULE(so3_python, m) {
   py::module_::import("resim.transforms.python.quaternion");
-<<<<<<< HEAD
-=======
 
->>>>>>> de964b2c
   py::class_<SO3>(m, "SO3")
       .def_readonly_static("DIMS", &SO3::DIMS)
       .def_readonly_static("DOF", &SO3::DOF)
