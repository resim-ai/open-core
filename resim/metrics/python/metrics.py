--- conflicted
+++ resolved
@@ -1176,12 +1176,8 @@
                  should_display: Optional[bool] = None,
                  parent_job_id: Optional[uuid.UUID] = None,
                  order: Optional[float] = None,
-<<<<<<< HEAD
+                 event_metric: Optional[bool] = None,
                  plotly_data: Optional[str] = None,
-=======
-                 event_metric: Optional[bool] = None,
-                 plotly_data: Optional[Struct] = None,
->>>>>>> 183c0466
                  ):
         super().__init__(
             name=name,
