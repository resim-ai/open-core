from __future__ import annotations

from dataclasses import dataclass
import uuid
from typing import Dict, Set

from resim.metrics.python.metrics_utils import ResimMetricsOutput
from resim.metrics.python.metrics import (
  ScalarMetric, BarChartMetric, LinePlotMetric, DoubleSummaryMetric, 
  DoubleOverTimeMetric, HistogramMetric, StatesOverTimeMetric, GroupedMetricsData, 
  SeriesMetricsData, Metric, MetricsData, MetricsDataT, MetricT)

@dataclass(init=False, repr=True, kw_only=True)
class ResimMetricsWriter:
    job_id: uuid.UUID
    metrics: Dict[uuid.UUID, Metric]
    metrics_data: Dict[uuid.UUID, MetricsData]

    names: Set[str]

    def __init__(self, job_id: uuid.UUID):
        self.job_id = job_id
        self.metrics = {}
        self.metrics_data = {}
        self.names = set()

    def add_metrics_data(self, data: MetricsDataT) -> MetricsDataT:
        assert data.name not in self.names
        self.names.add(data.name)
        self.metrics_data[data.id] = data
        return data

<<<<<<< HEAD
    def add_metric(self, metric: Metric['MetricT']) -> Metric['MetricT']:
        if metric.name in self.names:
            print(metric.name)
=======
    def add_metric(self, metric: MetricT) -> MetricT:
>>>>>>> 9f8f2189
        assert metric.name not in self.names
        self.names.add(metric.name)
        self.metrics[metric.id] = metric
        return metric

    def add_series_metrics_data(self, name: str) -> SeriesMetricsData:
        metrics_data = SeriesMetricsData(name=name)
        self.add_metrics_data(metrics_data)
        return metrics_data

    def add_grouped_metrics_data(self, name: str) -> GroupedMetricsData:
        metrics_data = GroupedMetricsData(name=name)
        self.add_metrics_data(metrics_data)
        return metrics_data

    def add_states_over_time_metric(self, name: str) -> StatesOverTimeMetric:
        metric = StatesOverTimeMetric(name=name, parent_job_id=self.job_id)
        self.add_metric(metric)
        return metric

    def add_double_over_time_metric(self, name: str) -> DoubleOverTimeMetric:
        metric = DoubleOverTimeMetric(name=name, parent_job_id=self.job_id)
        self.add_metric(metric)
        return metric

    def add_bar_chart_metric(self, name: str) -> BarChartMetric:
        metric = BarChartMetric(name=name, parent_job_id=self.job_id)
        self.add_metric(metric)
        return metric

    def add_histogram_metric(self, name: str) -> HistogramMetric:
        metric = HistogramMetric(name=name, parent_job_id=self.job_id)
        self.add_metric(metric)
        return metric

    def add_line_plot_metric(self, name: str) -> LinePlotMetric:
        metric = LinePlotMetric(name=name, parent_job_id=self.job_id)
        self.add_metric(metric)
        return metric

    def add_scalar_metric(self, name: str) -> ScalarMetric:
        metric = ScalarMetric(name=name, parent_job_id=self.job_id)
        self.add_metric(metric)
        return metric

    def add_double_summary_metric(self, name: str) -> DoubleSummaryMetric:
        metric = DoubleSummaryMetric(name=name, parent_job_id=self.job_id)
        self.add_metric(metric)
        return metric

    def write(self) -> ResimMetricsOutput:
        output = ResimMetricsOutput()

        for i, metric in enumerate(self.metrics.values()):
            if metric.order is None:
                metric.order = float(i)
            metric.recursively_pack_into(output)

        for metric_data in self.metrics_data.values():
            metric_data.recursively_pack_into(output)

        return output<|MERGE_RESOLUTION|>--- conflicted
+++ resolved
@@ -30,13 +30,7 @@
         self.metrics_data[data.id] = data
         return data
 
-<<<<<<< HEAD
-    def add_metric(self, metric: Metric['MetricT']) -> Metric['MetricT']:
-        if metric.name in self.names:
-            print(metric.name)
-=======
     def add_metric(self, metric: MetricT) -> MetricT:
->>>>>>> 9f8f2189
         assert metric.name not in self.names
         self.names.add(metric.name)
         self.metrics[metric.id] = metric
