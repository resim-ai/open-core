--- conflicted
+++ resolved
@@ -15,11 +15,8 @@
     SeriesMetricsData,
 )
 from resim.metrics.python.metrics_utils import (
-<<<<<<< HEAD
     Timestamp,
     TimestampType,
-=======
->>>>>>> 4b1e53b0
     DoubleFailureDefinition,
     HistogramBucket,
     MetricImportance,
