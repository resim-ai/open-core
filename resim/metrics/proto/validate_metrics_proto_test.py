--- conflicted
+++ resolved
@@ -96,8 +96,6 @@
         with self.assertRaises(vmp.InvalidMetricsException):
             vmp.validate_job_metrics(basic_job_proto)
 
-<<<<<<< HEAD
-=======
     def test_invalid_key_value_tags(self) -> None:
         """
         Test empty key/value tags are rejected
@@ -124,7 +122,6 @@
         with self.assertRaises(vmp.InvalidMetricsException):
             vmp.validate_job_metrics(metrics)
 
->>>>>>> 4b1e53b0
 
 if __name__ == "__main__":
     unittest.main()