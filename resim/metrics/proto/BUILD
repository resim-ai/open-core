# Copyright 2023 ReSim, Inc.
#
# Use of this source code is governed by an MIT-style
# license that can be found in the LICENSE file or at
# https://opensource.org/licenses/MIT.

load("@rules_cc//cc:defs.bzl", "cc_library", "cc_proto_library", "cc_test")
load("@rules_proto//proto:defs.bzl", "proto_library")
load("@rules_python//python:proto.bzl", "py_proto_library")
<<<<<<< HEAD
load("@io_bazel_rules_go//proto:def.bzl", "go_proto_library")
=======
>>>>>>> bf58e092

proto_library(
    name = "simple_metric_proto",
    srcs = ["simple_metric.proto"],
    visibility = ["//visibility:public"],
    deps = [
        "//resim/utils/proto:uuid_proto",
        "@com_google_protobuf//:timestamp_proto",
    ],
)

cc_proto_library(
    name = "simple_metric_proto_cc",
    visibility = ["//visibility:public"],
    deps = [":simple_metric_proto"],
)

cc_library(
    name = "simple_metric_to_proto",
    srcs = ["simple_metric_to_proto.cc"],
    hdrs = ["simple_metric_to_proto.hh"],
    visibility = ["//visibility:public"],
    deps = [
        ":simple_metric_proto_cc",
        "//resim/actor:actor_id",
        "//resim/assert",
        "//resim/metrics:simple_metric",
        "//resim/time/proto:time_to_proto",
        "//resim/utils/proto:uuid_to_proto",
    ],
)

cc_test(
    name = "simple_metric_to_proto_test",
    srcs = ["simple_metric_to_proto_test.cc"],
    deps = [
        ":simple_metric_proto_cc",
        "//resim/metrics:simple_metric",
        "//resim/metrics/proto:simple_metric_to_proto",
        "//resim/time:random_duration",
        "//resim/time/proto:time_to_proto",
        "//resim/utils:uuid",
        "@com_google_googletest//:gtest_main",
    ],
)

proto_library(
    name = "metrics_proto",
    srcs = ["metrics.proto"],
    visibility = ["//visibility:public"],
    deps = [
        "//resim/utils/proto:uuid_proto",
        "@com_google_protobuf//:timestamp_proto",
    ],
)

cc_proto_library(
    name = "metrics_proto_cc",
    visibility = ["//visibility:public"],
    deps = [":metrics_proto"],
)

<<<<<<< HEAD
go_proto_library(
    name = "metrics_go_proto",
    importpath = "github.com/resim-ai/open-core/metrics_proto",
    protos = [":metrics_proto"],
    visibility = ["//visibility:public"],
    deps = [
        "//resim/utils/proto:uuid_go_proto",
    ],
)

cc_library(
    name = "validate_metrics_proto",
    srcs = ["validate_metrics_proto.cc"],
    hdrs = ["validate_metrics_proto.hh"],
    visibility = ["//visibility:public"],
    deps = [
        ":metrics_proto_cc",
        "//resim/actor:actor_id",
        "//resim/assert",
        "//resim/time:timestamp",
        "//resim/time/proto:time_to_proto",
        "//resim/utils:uuid",
        "//resim/utils/proto:uuid_to_proto",
        "@com_google_protobuf//:protobuf",
    ],
)

filegroup(
    name = "metrics_json",
    srcs = ["metrics.json"],
    visibility = ["//visibility:public"],
)

cc_test(
    name = "validate_metrics_proto_test",
    srcs = ["validate_metrics_proto_test.cc"],
    data = [
        ":metrics_json",
    ],
    deps = [
        ":metrics_proto_cc",
        ":validate_metrics_proto",
        "//resim/assert",
        "//resim/time:timestamp",
        "//resim/time/proto:time_to_proto",
        "@bazel_tools//tools/cpp/runfiles",
        "@com_google_googletest//:gtest_main",
        "@com_google_protobuf//:protobuf",
    ],
)

=======
>>>>>>> bf58e092
py_proto_library(
    name = "metrics_proto_py",
    visibility = ["//visibility:public"],
    deps = [":metrics_proto"],
)<|MERGE_RESOLUTION|>--- conflicted
+++ resolved
@@ -7,10 +7,7 @@
 load("@rules_cc//cc:defs.bzl", "cc_library", "cc_proto_library", "cc_test")
 load("@rules_proto//proto:defs.bzl", "proto_library")
 load("@rules_python//python:proto.bzl", "py_proto_library")
-<<<<<<< HEAD
 load("@io_bazel_rules_go//proto:def.bzl", "go_proto_library")
-=======
->>>>>>> bf58e092
 
 proto_library(
     name = "simple_metric_proto",
@@ -73,7 +70,6 @@
     deps = [":metrics_proto"],
 )
 
-<<<<<<< HEAD
 go_proto_library(
     name = "metrics_go_proto",
     importpath = "github.com/resim-ai/open-core/metrics_proto",
@@ -101,32 +97,6 @@
     ],
 )
 
-filegroup(
-    name = "metrics_json",
-    srcs = ["metrics.json"],
-    visibility = ["//visibility:public"],
-)
-
-cc_test(
-    name = "validate_metrics_proto_test",
-    srcs = ["validate_metrics_proto_test.cc"],
-    data = [
-        ":metrics_json",
-    ],
-    deps = [
-        ":metrics_proto_cc",
-        ":validate_metrics_proto",
-        "//resim/assert",
-        "//resim/time:timestamp",
-        "//resim/time/proto:time_to_proto",
-        "@bazel_tools//tools/cpp/runfiles",
-        "@com_google_googletest//:gtest_main",
-        "@com_google_protobuf//:protobuf",
-    ],
-)
-
-=======
->>>>>>> bf58e092
 py_proto_library(
     name = "metrics_proto_py",
     visibility = ["//visibility:public"],
