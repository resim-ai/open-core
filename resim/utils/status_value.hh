--- conflicted
+++ resolved
@@ -152,19 +152,6 @@
 // unless we pass the assignment target in too. We use the lambda because
 // otherwise the statement expression doesn't preserve references.
 // NOLINTNEXTLINE(cppcoreguidelines-macro-usage)
-<<<<<<< HEAD
-#define RETURN_OR_ASSIGN(status_value)                                 \
-  ({                                                                   \
-    auto evaluated_status_value =                                      \
-        std::forward<decltype(status_value)>(status_value);            \
-    RETURN_IF_NOT_OK(evaluated_status_value.status());                 \
-    [evaluated_status_value = std::move(evaluated_status_value)]()     \
-        -> std::decay_t<decltype(evaluated_status_value)>::ValueType { \
-      return static_cast<                                              \
-          std::decay_t<decltype(evaluated_status_value)>::ValueType>(  \
-          evaluated_status_value.value());                             \
-    };                                                                 \
-=======
 #define RETURN_OR_ASSIGN(status_value)                                      \
   ({                                                                        \
     auto evaluated_status_value =                                           \
@@ -176,7 +163,6 @@
          std::move(evaluated_status_value)]() -> ValueType {                \
       return static_cast<ValueType>(evaluated_status_value.value());        \
     };                                                                      \
->>>>>>> 8276cb42
   })()
 
 }  // namespace resim