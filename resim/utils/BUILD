# Copyright 2023 ReSim, Inc.
#
# Use of this source code is governed by an MIT-style
# license that can be found in the LICENSE file or at
# https://opensource.org/licenses/MIT.

load("@rules_cc//cc:defs.bzl", "cc_binary", "cc_library", "cc_test")

exports_files(
    [
        "inout.hh",
        "uuid.hh",
        "inout.cc",
        "uuid.cc",
    ],
)

cc_library(
    name = "uuid",
    srcs = ["uuid.cc"],
    hdrs = ["uuid.hh"],
    visibility = ["//visibility:public"],
    deps = [
        "//resim/assert",
    ],
)

cc_test(
    name = "uuid_test",
    srcs = ["uuid_test.cc"],
    deps = [
        ":uuid",
        "@com_google_googletest//:gtest_main",
    ],
)

cc_library(
    name = "inout",
    hdrs = ["inout.hh"],
    visibility = ["//visibility:public"],
    deps = [
    ],
)

cc_test(
    name = "inout_test",
    srcs = ["inout_test.cc"],
    deps = [
        ":inout",
        "@com_google_googletest//:gtest_main",
    ],
)

cc_library(
    name = "double_buffer",
    hdrs = ["double_buffer.hh"],
    visibility = ["//visibility:public"],
    deps = [],
)

cc_test(
    name = "double_buffer_test",
    srcs = ["double_buffer_test.cc"],
    deps = [
        ":double_buffer",
        "@com_google_googletest//:gtest_main",
    ],
)

cc_library(
    name = "type",
    hdrs = ["type.hh"],
    visibility = ["//visibility:public"],
    deps = [
    ],
)

cc_test(
    name = "type_test",
    srcs = ["type_test.cc"],
    deps = [
        ":type",
        "@com_google_googletest//:gtest_main",
    ],
)

cc_library(
    name = "integer_power",
    srcs = ["integer_power.cc"],
    hdrs = ["integer_power.hh"],
    visibility = ["//visibility:public"],
    deps = [
        "//resim/assert",
    ],
)

cc_test(
    name = "integer_power_test",
    srcs = ["integer_power_test.cc"],
    deps = [
        ":integer_power",
        "@com_google_googletest//:gtest_main",
    ],
)

cc_library(
    name = "mcap_logger",
    srcs = ["mcap_logger.cc"],
    hdrs = ["mcap_logger.hh"],
    visibility = ["//visibility:public"],
    deps = [
        ":inout",
        "//resim/assert",
        "//resim/third_party/mcap:mcap_impl",
        "//resim/time:timestamp",
        "//resim/utils/proto:dependency_file_descriptor_set",
    ],
)

cc_test(
    name = "mcap_logger_test",
    srcs = ["mcap_logger_test.cc"],
    deps = [
        ":inout",
        ":mcap_logger",
        "//resim/assert",
        "//resim/testing:test_directory",
        "//resim/utils/proto/testing:message_a_proto_cc",
        "//resim/utils/proto/testing:test_proto_cc",
        "@com_google_googletest//:gtest_main",
    ],
)

cc_library(
    name = "match",
    hdrs = ["match.hh"],
    visibility = ["//visibility:public"],
    deps = [
    ],
)

cc_test(
    name = "match_test",
    srcs = ["match_test.cc"],
    deps = [
        ":match",
        "//resim/testing:move_copy_tracker",
        "@com_google_googletest//:gtest_main",
    ],
)

cc_library(
    name = "nullable_reference",
    hdrs = ["nullable_reference.hh"],
    visibility = ["//visibility:public"],
    deps = [
        "//resim/assert",
    ],
)

cc_test(
    name = "nullable_reference_test",
    srcs = ["nullable_reference_test.cc"],
    deps = [
        ":nullable_reference",
        "//resim/assert",
        "@com_google_googletest//:gtest_main",
    ],
)

cc_library(
    name = "status",
    srcs = ["status.cc"],
    hdrs = ["status.hh"],
    visibility = ["//visibility:public"],
    deps = [
        ":match",
        "//resim/assert",
        "@fmt",
    ],
)

cc_test(
    name = "status_test",
    srcs = ["status_test.cc"],
    deps = [
        ":status",
        "//resim/assert",
        "@com_google_googletest//:gtest_main",
        "@fmt",
    ],
)

cc_library(
    name = "status_value",
    hdrs = ["status_value.hh"],
    visibility = ["//visibility:public"],
    deps = [
        ":match",
        ":status",
        "//resim/assert",
    ],
)

cc_test(
    name = "status_value_test",
    srcs = ["status_value_test.cc"],
    deps = [
        ":status_value",
        "//resim/assert",
        "//resim/testing:move_copy_tracker",
        "@com_google_googletest//:gtest_main",
    ],
)

cc_library(
    name = "http_response",
    hdrs = ["http_response.hh"],
    visibility = ["//visibility:public"],
    deps = [
    ],
)

cc_library(
<<<<<<< HEAD
    name = "tuple_utils",
    hdrs = ["tuple_utils.hh"],
    visibility = ["//visibility:public"],
    deps = [
=======
    name = "mcap_test_helpers",
    testonly = 1,
    srcs = ["mcap_test_helpers.cc"],
    hdrs = ["mcap_test_helpers.hh"],
    deps = [
        "//resim/third_party/mcap:mcap_impl",
>>>>>>> e4abbb08
    ],
)

cc_test(
<<<<<<< HEAD
    name = "tuple_utils_test",
    srcs = ["tuple_utils_test.cc"],
    deps = [
        ":tuple_utils",
        "@com_google_googletest//:gtest_main",
    ],
=======
    name = "mcap_test_helpers_test",
    srcs = ["mcap_test_helpers_test.cc"],
    deps = [
        ":mcap_logger",
        ":mcap_test_helpers",
        "//resim/third_party/mcap:mcap_impl",
        "//resim/utils/proto/testing:message_a_proto_cc",
        "@com_google_googletest//:gtest_main",
    ],
)

cc_library(
    name = "snippet_mcap",
    srcs = ["snippet_mcap.cc"],
    hdrs = ["snippet_mcap.hh"],
    deps = [
        "//resim/assert",
        "//resim/third_party/mcap:mcap_impl",
        "//resim/time:timestamp",
        "//resim/utils:inout",
    ],
)

cc_test(
    name = "snippet_mcap_test",
    srcs = ["snippet_mcap_test.cc"],
    deps = [
        ":inout",
        ":mcap_logger",
        ":mcap_test_helpers",
        ":snippet_mcap",
        "//resim/third_party/mcap:mcap_impl",
        "//resim/utils/proto/testing:message_a_proto_cc",
        "//resim/utils/proto/testing:message_b_proto_cc",
        "//resim/utils/proto/testing:message_c_proto_cc",
        "@com_google_googletest//:gtest_main",
    ],
)

cc_binary(
    name = "trim_mcap",
    srcs = ["trim_mcap.cc"],
    deps = [
        ":snippet_mcap",
        "@cxxopts",
        "@fmt",
    ],
>>>>>>> e4abbb08
)<|MERGE_RESOLUTION|>--- conflicted
+++ resolved
@@ -222,31 +222,33 @@
 )
 
 cc_library(
-<<<<<<< HEAD
     name = "tuple_utils",
     hdrs = ["tuple_utils.hh"],
     visibility = ["//visibility:public"],
     deps = [
-=======
+    ],
+)
+
+cc_test(
+    name = "tuple_utils_test",
+    srcs = ["tuple_utils_test.cc"],
+    deps = [
+        ":tuple_utils",
+        "@com_google_googletest//:gtest_main",
+    ],
+)
+
+cc_library(
     name = "mcap_test_helpers",
     testonly = 1,
     srcs = ["mcap_test_helpers.cc"],
     hdrs = ["mcap_test_helpers.hh"],
     deps = [
         "//resim/third_party/mcap:mcap_impl",
->>>>>>> e4abbb08
-    ],
-)
-
-cc_test(
-<<<<<<< HEAD
-    name = "tuple_utils_test",
-    srcs = ["tuple_utils_test.cc"],
-    deps = [
-        ":tuple_utils",
-        "@com_google_googletest//:gtest_main",
-    ],
-=======
+    ],
+)
+
+cc_test(
     name = "mcap_test_helpers_test",
     srcs = ["mcap_test_helpers_test.cc"],
     deps = [
@@ -294,5 +296,4 @@
         "@cxxopts",
         "@fmt",
     ],
->>>>>>> e4abbb08
 )