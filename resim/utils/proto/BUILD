--- conflicted
+++ resolved
@@ -47,18 +47,18 @@
     deps = [":uuid_proto"],
 )
 
-<<<<<<< HEAD
+
 go_proto_library(
     name = "uuid_go_proto",
     importpath = "github.com/resim-ai/open-core/uuid_proto",
     protos = [":uuid_proto"],
     visibility = ["//visibility:public"],
-=======
+
 py_proto_library(
     name = "uuid_proto_py",
     visibility = ["//visibility:public"],
     deps = [":uuid_proto"],
->>>>>>> 7414e74d
+
 )
 
 cc_library(
