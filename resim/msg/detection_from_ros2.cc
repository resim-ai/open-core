// Copyright 2023 ReSim, Inc.
//
// Use of this source code is governed by an MIT-style
// license that can be found in the LICENSE file or at
// https://opensource.org/licenses/MIT.

#include "resim/msg/detection_from_ros2.hh"

#include "resim/msg/header_from_ros2.hh"
#include "resim/msg/oriented_box_from_ros2.hh"

namespace resim::msg {

Detection3D convert_from_ros2(const vision_msgs::msg::Detection3D &ros2_msg) {
  Detection3D result;
  result.mutable_header()->CopyFrom(convert_from_ros2(ros2_msg.header));
  result.mutable_bbox()->CopyFrom(convert_from_ros2(ros2_msg.bbox));
  result.set_id(ros2_msg.id);
  return result;
}

vision_msgs::msg::Detection3D convert_to_ros2(const Detection3D &resim_msg) {
  vision_msgs::msg::Detection3D result;
  result.header = convert_to_ros2(resim_msg.header());
  result.bbox = convert_to_ros2(resim_msg.bbox());
  result.id = resim_msg.id();
  return result;
}

Detection3DArray convert_from_ros2(
    const vision_msgs::msg::Detection3DArray &ros2_msg) {
  Detection3DArray result;
  result.mutable_header()->CopyFrom(convert_from_ros2(ros2_msg.header));
  for (const auto &detection : ros2_msg.detections) {
    result.add_detections()->CopyFrom(convert_from_ros2(detection));
  }
  return result;
}

vision_msgs::msg::Detection3DArray convert_to_ros2(
    const Detection3DArray &resim_msg) {
  vision_msgs::msg::Detection3DArray result;
  result.header = convert_to_ros2(resim_msg.header());
  result.detections.reserve(resim_msg.detections_size());
  for (const auto &detection : resim_msg.detections()) {
    result.detections.push_back(convert_to_ros2(detection));
  }
  return result;
}

<<<<<<< HEAD
=======
BoundingBox2D convert_from_ros2(
    const vision_msgs::msg::BoundingBox2D &ros2_msg) {
  BoundingBox2D result;
  result.set_center_x(ros2_msg.center.position.x);
  result.set_center_y(ros2_msg.center.position.y);
  result.set_theta_rad(ros2_msg.center.theta);
  result.set_size_x(ros2_msg.size_x);
  result.set_size_y(ros2_msg.size_y);
  return result;
}

vision_msgs::msg::BoundingBox2D convert_to_ros2(
    const BoundingBox2D &resim_msg) {
  vision_msgs::msg::BoundingBox2D result;
  result.center.position.x = resim_msg.center_x();
  result.center.position.y = resim_msg.center_y();
  result.center.theta = resim_msg.theta_rad();
  result.size_x = resim_msg.size_x();
  result.size_y = resim_msg.size_y();
  return result;
}

Detection2D convert_from_ros2(const vision_msgs::msg::Detection2D &ros2_msg) {
  Detection2D result;
  result.mutable_header()->CopyFrom(convert_from_ros2(ros2_msg.header));
  result.mutable_bbox()->CopyFrom(convert_from_ros2(ros2_msg.bbox));
  result.set_id(ros2_msg.id);
  return result;
}

vision_msgs::msg::Detection2D convert_to_ros2(const Detection2D &resim_msg) {
  vision_msgs::msg::Detection2D result;
  result.header = convert_to_ros2(resim_msg.header());
  result.bbox = convert_to_ros2(resim_msg.bbox());
  result.id = resim_msg.id();
  return result;
}

Detection2DArray convert_from_ros2(
    const vision_msgs::msg::Detection2DArray &ros2_msg) {
  Detection2DArray result;
  result.mutable_header()->CopyFrom(convert_from_ros2(ros2_msg.header));
  for (const auto &detection : ros2_msg.detections) {
    result.add_detections()->CopyFrom(convert_from_ros2(detection));
  }
  return result;
}

vision_msgs::msg::Detection2DArray convert_to_ros2(
    const Detection2DArray &resim_msg) {
  vision_msgs::msg::Detection2DArray result;
  result.header = convert_to_ros2(resim_msg.header());
  result.detections.reserve(resim_msg.detections_size());
  for (const auto &detection : resim_msg.detections()) {
    result.detections.push_back(convert_to_ros2(detection));
  }
  return result;
}

>>>>>>> 22503542
}  // namespace resim::msg<|MERGE_RESOLUTION|>--- conflicted
+++ resolved
@@ -48,8 +48,6 @@
   return result;
 }
 
-<<<<<<< HEAD
-=======
 BoundingBox2D convert_from_ros2(
     const vision_msgs::msg::BoundingBox2D &ros2_msg) {
   BoundingBox2D result;
@@ -109,5 +107,4 @@
   return result;
 }
 
->>>>>>> 22503542
 }  // namespace resim::msg