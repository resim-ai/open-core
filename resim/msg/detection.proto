// Copyright 2023 ReSim, Inc.
//
// Use of this source code is governed by an MIT-style
// license that can be found in the LICENSE file or at
// https://opensource.org/licenses/MIT.

syntax = "proto3";

import "resim/msg/header.proto";
import "resim/geometry/proto/oriented_box.proto";

package resim.msg;

message Detection3D {
    Header header = 1;

    // TODO(mikebauer) Add results field when we need it to match ROS
    // vision_msgs::msg::Detection3D message.
    //
    resim.geometry.proto.OrientedBoxSE3 bbox = 3;

    string id = 4;
}

<<<<<<< HEAD
message Detection3DArray {
    Header               header     = 1;
    repeated Detection3D detections = 2;
=======
message BoundingBox2D {
    double center_x  = 1;
    double center_y  = 2;
    double theta_rad = 3;
    double size_x    = 4;
    double size_y    = 5;
}

message Detection2D {
    Header header = 1;

    // TODO(mikebauer) Add results field when we need it to match ROS
    // vision_msgs::msg::Detection2D message.
    //
    BoundingBox2D bbox = 3;

    string id = 4;
}

message Detection3DArray {
    Header               header     = 1;
    repeated Detection3D detections = 2;
}

message Detection2DArray {
    Header               header     = 1;
    repeated Detection2D detections = 2;
>>>>>>> 22503542
}<|MERGE_RESOLUTION|>--- conflicted
+++ resolved
@@ -22,11 +22,6 @@
     string id = 4;
 }
 
-<<<<<<< HEAD
-message Detection3DArray {
-    Header               header     = 1;
-    repeated Detection3D detections = 2;
-=======
 message BoundingBox2D {
     double center_x  = 1;
     double center_y  = 2;
@@ -54,5 +49,4 @@
 message Detection2DArray {
     Header               header     = 1;
     repeated Detection2D detections = 2;
->>>>>>> 22503542
 }