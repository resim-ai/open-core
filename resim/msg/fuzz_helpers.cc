// Copyright 2023 ReSim, Inc.
//
// Use of this source code is governed by an MIT-style
// license that can be found in the LICENSE file or at
// https://opensource.org/licenses/MIT.

#include "resim/msg/fuzz_helpers.hh"

namespace resim::msg {

bool verify_equality(const Header &a, const Header &b) {
  return resim::verify_equality(a.stamp(), b.stamp()) and
         a.frame_id() == b.frame_id();
}

bool verify_equality(const TransformStamped &a, const TransformStamped &b) {
  return verify_equality(a.header(), b.header()) and
         a.child_frame_id() == b.child_frame_id() and
         verify_equality(a.transform(), b.transform());
}

bool verify_equality(const TransformArray &a, const TransformArray &b) {
  if (a.transforms_size() != b.transforms_size()) {
    return false;
  }
  for (int ii = 0; ii < a.transforms_size(); ++ii) {
    if (not verify_equality(a.transforms(ii), b.transforms(ii))) {
      return false;
    }
  }
  return true;
}

bool verify_equality(const PoseWithCovariance &a, const PoseWithCovariance &b) {
  if (not verify_equality(a.pose(), b.pose())) {
    return false;
  }

  constexpr std::size_t N = transforms::SE3::DOF;
  REASSERT(
      a.covariance().size() == N * N,
      "Incorrect covariance size detected!");
  REASSERT(
      b.covariance().size() == N * N,
      "Incorrect covariance size detected!");

  for (int ii = 0; ii < N * N; ++ii) {
    if (not resim::verify_equality(a.covariance(ii), b.covariance(ii))) {
      return false;
    }
  }
  return true;
}

bool verify_equality(const Twist &a, const Twist &b) {
  constexpr std::size_t N = transforms::SE3::DOF;
  REASSERT(a.algebra().size() == N, "Incorrect twist size detected!");
  REASSERT(b.algebra().size() == N, "Incorrect twist size detected!");

  for (int ii = 0; ii < N; ++ii) {
    if (not resim::verify_equality(a.algebra(ii), b.algebra(ii))) {
      return false;
    }
  }
  return true;
}

bool verify_equality(
    const TwistWithCovariance &a,
    const TwistWithCovariance &b) {
  const bool twists_equal = verify_equality(a.twist(), b.twist());
  if (not twists_equal) {
    return false;
  }

  constexpr std::size_t N = transforms::SE3::DOF;
  REASSERT(
      a.covariance().size() == N * N,
      "Incorrect covariance size detected!");
  REASSERT(
      b.covariance().size() == N * N,
      "Incorrect covariance size detected!");

  for (int ii = 0; ii < N * N; ++ii) {
    if (not resim::verify_equality(a.covariance(ii), b.covariance(ii))) {
      return false;
    }
  }
  return true;
}

bool verify_equality(const Odometry &a, const Odometry &b) {
  return verify_equality(a.header(), b.header()) and
         a.child_frame_id() == b.child_frame_id() and
         verify_equality(a.pose(), b.pose()) and
         verify_equality(a.twist(), b.twist());
}

bool verify_equality(const Detection3D &a, const Detection3D &b) {
  return verify_equality(a.header(), b.header()) and
         verify_equality(a.bbox(), b.bbox()) and a.id() == b.id();
}

<<<<<<< HEAD
bool verify_equality(const BoundingBox2D &a, const BoundingBox2D &b) {
  return resim::verify_equality(a.center_x(), b.center_x()) and
         resim::verify_equality(a.center_y(), b.center_y()) and
         resim::verify_equality(a.theta_rad(), b.theta_rad()) and
         resim::verify_equality(a.size_x(), b.size_x()) and
         resim::verify_equality(a.size_y(), b.size_y());
}

bool verify_equality(const Detection2D &a, const Detection2D &b) {
  return verify_equality(a.header(), b.header()) and
         verify_equality(a.bbox(), b.bbox()) and a.id() == b.id();
=======
bool verify_equality(const Detection3DArray &a, const Detection3DArray &b) {
  if (not verify_equality(a.header(), b.header()) or
      a.detections_size() != b.detections_size()) {
    return false;
  }
  for (int ii = 0; ii < a.detections_size(); ++ii) {
    if (not verify_equality(a.detections(ii), b.detections(ii))) {
      return false;
    }
  }
  return true;
>>>>>>> ac7c0ac1
}

bool verify_equality(const NavSatFix &a, const NavSatFix &b) {
  constexpr int COV_DIM = 9;
  for (int ii = 0; ii < COV_DIM; ++ii) {
    if (not resim::verify_equality(
            a.position_covariance_m2(ii),
            b.position_covariance_m2(ii))) {
      return false;
    }
  }
  return verify_equality(a.header(), b.header()) and
         a.status() == b.status() and
         resim::verify_equality(a.latitude_deg(), b.latitude_deg()) and
         resim::verify_equality(a.longitude_deg(), b.longitude_deg()) and
         resim::verify_equality(a.altitude_m(), b.altitude_m()) and
         a.position_covariance_type() == b.position_covariance_type();
}
}  // namespace resim::msg<|MERGE_RESOLUTION|>--- conflicted
+++ resolved
@@ -101,7 +101,6 @@
          verify_equality(a.bbox(), b.bbox()) and a.id() == b.id();
 }
 
-<<<<<<< HEAD
 bool verify_equality(const BoundingBox2D &a, const BoundingBox2D &b) {
   return resim::verify_equality(a.center_x(), b.center_x()) and
          resim::verify_equality(a.center_y(), b.center_y()) and
@@ -113,7 +112,8 @@
 bool verify_equality(const Detection2D &a, const Detection2D &b) {
   return verify_equality(a.header(), b.header()) and
          verify_equality(a.bbox(), b.bbox()) and a.id() == b.id();
-=======
+}
+
 bool verify_equality(const Detection3DArray &a, const Detection3DArray &b) {
   if (not verify_equality(a.header(), b.header()) or
       a.detections_size() != b.detections_size()) {
@@ -125,7 +125,19 @@
     }
   }
   return true;
->>>>>>> ac7c0ac1
+}
+
+bool verify_equality(const Detection2DArray &a, const Detection2DArray &b) {
+  if (not verify_equality(a.header(), b.header()) or
+      a.detections_size() != b.detections_size()) {
+    return false;
+  }
+  for (int ii = 0; ii < a.detections_size(); ++ii) {
+    if (not verify_equality(a.detections(ii), b.detections(ii))) {
+      return false;
+    }
+  }
+  return true;
 }
 
 bool verify_equality(const NavSatFix &a, const NavSatFix &b) {
